{
  "name": "watchboy",
  "version": "0.1.0",
  "description": "watchboy",
  "main": "index.js",
  "scripts": {
    "test": "nyc mocha --slow 0 \"test/**/*.test.js\""
  },
  "repository": {
    "type": "git",
    "url": "git+https://github.com/catdad/watchboy.git"
  },
  "keywords": [
    "fs",
    "watch",
    "file",
    "watcher",
    "watching",
    "glob",
    "globbing",
    "pattern",
    "wildcard"
  ],
  "author": "Kiril Vatev <vatev.1@gmail.com>",
  "license": "ISC",
  "bugs": {
    "url": "https://github.com/catdad/watchboy/issues"
  },
  "homepage": "https://github.com/catdad/watchboy#readme",
  "dependencies": {
    "dir-glob": "^3.0.1",
    "lodash.difference": "^4.5.0",
    "micromatch": "^4.0.2",
    "pify": "^4.0.1",
    "unixify": "^1.0.0"
  },
  "devDependencies": {
    "chai": "^4.2.0",
    "chokidar": "^3.0.2",
    "eslint": "^5.16.0",
    "fs-extra": "^8.1.0",
    "mocha": "^6.2.0",
<<<<<<< HEAD
    "nyc": "^14.1.1",
    "rootrequire": "^1.0.0",
    "touch": "^3.1.0"
=======
    "rootrequire": "^1.0.0"
>>>>>>> 06fc10c3
  },
  "engines": {
    "node": ">=8.0.0"
  }
}<|MERGE_RESOLUTION|>--- conflicted
+++ resolved
@@ -40,13 +40,8 @@
     "eslint": "^5.16.0",
     "fs-extra": "^8.1.0",
     "mocha": "^6.2.0",
-<<<<<<< HEAD
     "nyc": "^14.1.1",
-    "rootrequire": "^1.0.0",
-    "touch": "^3.1.0"
-=======
     "rootrequire": "^1.0.0"
->>>>>>> 06fc10c3
   },
   "engines": {
     "node": ">=8.0.0"
